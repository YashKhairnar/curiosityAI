--- conflicted
+++ resolved
@@ -1,4 +1,3 @@
-<<<<<<< HEAD
 # Python cache and environment
 __pycache__/
 *.pyc
@@ -46,10 +45,4 @@
 *.sqlite3
 
 # Node modules
-**/node_modules/
-=======
-.venv
-frontend/my-app/node_modules
-backend/.env
-.env
->>>>>>> 681fd0d2
+**/node_modules/